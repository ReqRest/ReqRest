﻿namespace DemoApplication
{
    using System.Collections.Generic;
    using System.Linq;
    using System.Threading.Tasks;
    using DemoApplication.Api;
<<<<<<< HEAD
    using DemoApplication.Api.Todos;
=======
    using Newtonsoft.Json;
>>>>>>> 6992eb35
    using static System.Console;

    public static class Program
    {

        public static async Task Main()
        {
            // To dive into the code:
            // Start with the JsonPlaceholderClient.cs file.
            // Then follow the comments in there.

            // Using the API wrapper client:
            // Usually, you just create an instance somewhere and (optionally) pass a configuration.
            var client = new JsonPlaceholderClient();

            // Then you can just use the fluent API to follow the REST API:
            var getAllTodosResponse = await client.Todos().Get().FetchResponseAsync();
            var getAllTodosResource = await getAllTodosResponse.DeserializeResourceAsync();

            // An important thing to know is the difference between Response and Resource.
            // 
            // Response means the whole HTTP response data returned from the API, i.e.
            // the status code, the headers, the content, ...
            //
            // Resource means the deserialized .NET POCO that can be parsed from the response's
            // HttpContent.
            // As you can see above, it can be retrieved from an ApiResponse via the
            // DeserializeResourceAsync() method.
            //
            // With the deserialized resource, we, as a user, can now interact with the result
            // returned by the API - without having to worry about anything like status codes!

            if (getAllTodosResource.TryGetValue(out IEnumerable<TodoItem> todos))
            {
                WriteLine($"Fetched {todos.Count()} todos!");

                foreach (var todo in todos)
                {
                    WriteLine($"  - {todo.Title}");
                }
            }
            else
            {
                WriteLine("Failed to load any todos...");
            }
        }

    }

}<|MERGE_RESOLUTION|>--- conflicted
+++ resolved
@@ -4,11 +4,8 @@
     using System.Linq;
     using System.Threading.Tasks;
     using DemoApplication.Api;
-<<<<<<< HEAD
     using DemoApplication.Api.Todos;
-=======
     using Newtonsoft.Json;
->>>>>>> 6992eb35
     using static System.Console;
 
     public static class Program
